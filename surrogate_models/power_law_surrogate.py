from copy import deepcopy
import logging
import os
import time
from typing import List, Tuple
from loguru import logger
import numpy as np
import random
from pathlib import Path
from scipy.stats import norm
import torch
from torch.utils.data import DataLoader

from data_loader.tabular_data_loader import WrappedDataLoader
from dataset.tabular_dataset import TabularDataset
from models.ensemble_model import EnsembleModel
from data_loader.surrogate_data_loader import SurrogateDataLoader


class PowerLawSurrogate:

    def __init__(
        self,
        hp_candidates: np.ndarray,
        surrogate_configs: dict = None,
        seed: int = 11,
        max_benchmark_epochs: int = 52,
        ensemble_size: int = 5,
        nr_epochs: int = 250,
        fantasize_step: int = 1,
        minimization: bool = True,
        total_budget: int = 1000,
        device: str = None,
        output_path: str = '.',
        dataset_name: str = 'unknown',
        pretrain: bool = False,
        backbone: str = 'power_law',
        max_value: float = 100,
        min_value: float = 0,
        fill_value: str = 'zero',
    ):
        """
        Args:
            hp_candidates: np.ndarray
                The full list of hyperparameter candidates for a given dataset.
            surrogate_configs: dict
                The model configurations for the surrogate.
            seed: int
                The seed that will be used for the surrogate.
            max_benchmark_epochs: int
                The maximal budget that a hyperparameter configuration
                has been evaluated in the benchmark for.
            ensemble_size: int
                The number of members in the ensemble.
            nr_epochs: int
                Number of epochs for which the surrogate should be
                trained.
            fantasize_step: int
                The number of steps for which we are looking ahead to
                evaluate the performance of a hpc.
            minimization: bool
                If for the evaluation metric, the lower the value the better.
            total_budget: int
                The total budget given. Used to calculate the initialization
                percentage.
            device: str
                The device where the experiment will be run on.
            output_path: str
                The path where all the output will be stored.
            dataset_name: str
                The name of the dataset that the experiment will be run on.
            pretrain: bool
                If the surrogate will be pretrained before with a synthetic
                curve.
            backbone: str
                The backbone, which can either be 'power_law' or 'nn'.
            max_value: float
                The maximal value for the dataset.
            min_value: float
                The minimal value for the dataset.
            fill_value: str = 'zero',
                The filling strategy for when learning curves are used.
                Either 'zero' or 'last' where last represents the last value.
        """
        torch.backends.cudnn.deterministic = True
        torch.backends.cudnn.benchmark = False

        self.total_budget = total_budget
        self.fill_value = fill_value
        self.max_value = max_value
        self.min_value = min_value
        self.backbone = backbone

        self.pretrained_path = os.path.join(
            output_path,
            'power_law',
            f'checkpoint_{seed}.pth',
        )

        self.model_class = EnsembleModel
        self.model = None

        if device is None:
            self.dev = torch.device('cuda') if torch.cuda.is_available() else torch.device('cpu')
        else:
            self.dev = torch.device(device)

        self.batch_size = 64
        self.refine_batch_size = 64

        self.hp_candidates = hp_candidates

        self.minimization = minimization
        self.seed = seed

<<<<<<< HEAD
        self.logger = logger
=======
        self.logger = logging.getLogger('power_law')
        logging.basicConfig(
            filename=f'power_law_surrogate_{dataset_name}_{seed}.log',
            level=logging.INFO,
            force=True,
            filemode='w',
        )
>>>>>>> 82b5ea84

        # with what percentage configurations will be taken randomly instead of being sampled from the model
        self.fraction_random_configs = 0.1
        self.iteration_probabilities = np.random.rand(self.total_budget)

        # the keys will be hyperparameter indices while the value
        # will be a list with all the budgets evaluated for examples
        # and with all performances for the performances
        self.examples = dict()
        self.performances = dict()

        self.max_benchmark_epochs = max_benchmark_epochs
        self.ensemble_size = ensemble_size
        self.nr_epochs = nr_epochs
        self.refine_nr_epochs = 20
        self.fantasize_step = fantasize_step

        self.pretrain = pretrain

        initial_configurations_nr = 1
        conf_individual_budget = 1
        init_conf_indices = np.random.choice(self.hp_candidates.shape[0], initial_configurations_nr, replace=False)
        init_budgets = [i for i in range(1, conf_individual_budget + 1)]

        # set a seed already, so that it is deterministic when
        # generating the seeds of the ensemble
        torch.manual_seed(seed)
        np.random.seed(seed)
        random.seed(seed)

        self.seeds = np.random.choice(100, ensemble_size, replace=False)

        self.rand_init_conf_indices = []
        self.rand_init_budgets = []

        # basically add every config index up to a certain budget threshold for the initialization
        # we will go through both lists during the initialization
        for config_index in init_conf_indices:
            for config_budget in init_budgets:
                self.rand_init_conf_indices.append(config_index)
                self.rand_init_budgets.append(config_budget)

        self.initial_random_index = 0

        self.nr_features = self.hp_candidates.shape[1]
        self.best_value_observed = np.inf

        self.diverged_configs = set()

        # A tuple which will have the last evaluated point
        # It will be used in the refining process
        # Tuple(config_index, budget, performance, curve)
        self.last_point = None

        self.initial_full_training_trials = 10

        # a flag if the surrogate should be trained
        self.train = True

        # the times it was refined
        self.refine_counter = 0
        # the surrogate iteration counter
        self.iterations_counter = 0
        # info dict to drop every surrogate iteration
        self.info_dict = dict()

        # the start time for the overhead of every surrogate iteration
        # will be recorded here
        self.suggest_time_duration = 0

        self.output_path = output_path
        self.dataset_name = dataset_name

        self.no_improvement_threshold = int(self.max_benchmark_epochs + 0.2 * self.max_benchmark_epochs)
        self.no_improvement_patience = 0

    def _prepare_dataset(self) -> TabularDataset:
        """This method is called to prepare the necessary training dataset
        for training a model.

        Returns:
            train_dataset: A dataset consisting of examples, labels, budgets
                and learning curves.
        """
        train_examples, train_labels, train_budgets, train_curves = self.history_configurations()

        train_curves = self.prepare_training_curves(train_budgets, train_curves)
        train_examples = np.array(train_examples, dtype=np.single)
        train_labels = np.array(train_labels, dtype=np.single)
        train_budgets = np.array(train_budgets, dtype=np.single)

        # scale budgets to [0, 1]
        train_budgets = train_budgets / self.max_benchmark_epochs

        train_dataset = TabularDataset(
            train_examples,
            train_labels,
            train_budgets,
            train_curves,
        )

        return train_dataset

    def _train_surrogate(self, pretrain: bool = False, should_refine: bool = False,
                         should_weight_last_sample: bool = False):
        """Train the surrogate model.

        Trains all the models of the ensemble
        with different initializations and different
        data orders.

        Args:
            pretrain: bool
                If we have pretrained weights and we will just
                refine the models.
        """
        self.iterations_counter += 1
        self.logger.info(f'Iteration number: {self.iterations_counter}')

        train_dataset = self._prepare_dataset()

        if pretrain:
            should_refine = True,
            should_weight_last_sample = False

<<<<<<< HEAD
        last_sample = None
        if should_weight_last_sample:
            newp_index, newp_budget, newp_performance, newp_curve = self.last_point
            new_example = np.array([self.hp_candidates[newp_index]], dtype=np.single)
            newp_missing_values = self.prepare_missing_values_channel([newp_budget])
            newp_budget = np.array([newp_budget], dtype=np.single) / self.max_benchmark_epochs
            newp_performance = np.array([newp_performance], dtype=np.single)
            modified_curve = deepcopy(newp_curve)
=======
        Returns:
            model: torch.nn.Module
                A trained model.
        """
        if model_index == 0:
            self.iterations_counter += 1
            self.logger.info(f'Iteration number: {self.iterations_counter}')

        surrogate_config = self.surrogate_configs[model_index]
        seed = self.seeds[model_index]

        def seed_worker(worker_id):
            worker_seed = torch.initial_seed() % 2 ** 32
            np.random.seed(worker_seed)
            random.seed(worker_seed)

        g = torch.Generator()
        g.manual_seed(int(seed))

        train_dataloader = DataLoader(
            train_dataset,
            batch_size=batch_size,
            worker_init_fn=seed_worker,
            generator=g,
            shuffle=True,
        )
>>>>>>> 82b5ea84

            difference = self.max_benchmark_epochs - len(modified_curve) - 1
            if difference > 0:
                modified_curve.extend([modified_curve[-1] if self.fill_value == 'last' else 0] * difference)

            modified_curve = np.array([modified_curve], dtype=np.single)
            newp_missing_values = np.array(newp_missing_values, dtype=np.single)

<<<<<<< HEAD
            # add depth dimension to the train_curves array and missing_value_matrix
            modified_curve = np.expand_dims(modified_curve, 1)
            newp_missing_values = np.expand_dims(newp_missing_values, 1)
            modified_curve = np.concatenate((modified_curve, newp_missing_values), axis=1)

            new_example = torch.tensor(new_example, device=self.dev)
            newp_budget = torch.tensor(newp_budget, device=self.dev)
            newp_performance = torch.tensor(newp_performance, device=self.dev)
            modified_curve = torch.tensor(modified_curve, device=self.dev)

            last_sample = (new_example, newp_performance, newp_budget, modified_curve)

        if should_refine:
            nr_epochs = self.refine_nr_epochs
            batch_size = self.refine_batch_size

            # make the training dataset here
            train_dataloader = SurrogateDataLoader(
                dataset=train_dataset, batch_size=batch_size, shuffle=True, seed=self.seed, dev=self.dev,
                should_weight_last_sample=should_weight_last_sample, last_sample=last_sample,
                # drop_last=train_dataset.X.shape[0] > batch_size and train_dataset.X.shape[0] % batch_size < 2
            )
            self.model.train()
            self.model.train_loop(nr_epochs=nr_epochs, train_dataloader=train_dataloader, reset_optimizer=True)
        else:
            nr_epochs = self.nr_epochs
            batch_size = self.batch_size

            # make the training dataset here
            train_dataloader = SurrogateDataLoader(
                dataset=train_dataset, batch_size=batch_size, shuffle=True, seed=self.seed, dev=self.dev
            )

            model_config = {'seed': self.seed}
            self.model = self.model_class(
                nr_features=train_dataset.X.shape[1],
                train_dataloader=train_dataloader,
                surrogate_configs=model_config
            )
            self.model.to(self.dev)

            self.model.train()
            self.model.train_loop(nr_epochs=nr_epochs)

        return self.model
=======
        train_dataloader = WrappedDataLoader(train_dataloader, self.dev)
        optimizer = torch.optim.Adam(model.parameters(), lr=self.learning_rate)
        patience_rounds = 0
        best_loss = np.inf
        best_state = deepcopy(model.state_dict())

        torch.manual_seed(seed)
        np.random.seed(seed)
        random.seed(seed)

        for epoch in range(0, nr_epochs):
            running_loss = 0
            model.train()

            for batch_examples, batch_labels, batch_budgets, batch_curves in train_dataloader:
                # in case we are refining, we add the new example to every
                # batch to give it more importance.
                if refine and weight_new_example:
                    newp_index, newp_budget, newp_performance, newp_curve = self.last_point
                    new_example = np.array([self.hp_candidates[newp_index]], dtype=np.single)
                    newp_missing_values = self.prepare_missing_values_channel([newp_budget])
                    newp_budget = np.array([newp_budget], dtype=np.single) / self.max_benchmark_epochs
                    newp_performance = np.array([newp_performance], dtype=np.single)
                    modified_curve = deepcopy(newp_curve)

                    difference = self.max_benchmark_epochs - len(modified_curve) - 1
                    if difference > 0:
                        modified_curve.extend([modified_curve[-1] if self.fill_value == 'last' else 0] * difference)

                    modified_curve = np.array([modified_curve], dtype=np.single)
                    newp_missing_values = np.array(newp_missing_values, dtype=np.single)

                    # add depth dimension to the train_curves array and missing_value_matrix
                    modified_curve = np.expand_dims(modified_curve, 1)
                    newp_missing_values = np.expand_dims(newp_missing_values, 1)
                    modified_curve = np.concatenate((modified_curve, newp_missing_values), axis=1)

                    new_example = torch.tensor(new_example, device=self.dev)
                    newp_budget = torch.tensor(newp_budget, device=self.dev)
                    newp_performance = torch.tensor(newp_performance, device=self.dev)
                    modified_curve = torch.tensor(modified_curve, device=self.dev)

                    batch_examples = torch.cat((batch_examples, new_example))
                    batch_budgets = torch.cat((batch_budgets, newp_budget))
                    batch_labels = torch.cat((batch_labels, newp_performance))
                    batch_curves = torch.cat((batch_curves, modified_curve))

                nr_examples_batch = batch_examples.shape[0]
                # if only one example in the batch, skip the batch.
                # Otherwise, the code will fail because of batchnormalization.
                if nr_examples_batch == 1:
                    continue

                # zero the parameter gradients
                optimizer.zero_grad(set_to_none=True)

                outputs = model(batch_examples, batch_budgets, batch_budgets, batch_curves)
                loss = self.criterion(outputs, batch_labels)
                loss.backward()
                optimizer.step()
                # print statistics
                running_loss += loss.item()

            running_loss = running_loss / len(train_dataloader)
            self.logger.info(f'Epoch {epoch + 1}, Loss:{running_loss}')

            if activate_early_stopping:
                if running_loss < best_loss:
                    best_state = deepcopy(model.state_dict())
                    best_loss = running_loss
                    patience_rounds = 0
                elif running_loss > best_loss:
                    patience_rounds += 1
                    if patience_rounds == early_stopping_it:
                        model.load_state_dict(best_state)
                        self.logger.info(f'Stopping training since validation loss is not improving')
                        break

        if activate_early_stopping:
            model.load_state_dict(best_state)
        check_seed_torch = torch.random.get_rng_state().sum()
        self.logger.info(f"end rng_state {check_seed_torch}")
        return model
>>>>>>> 82b5ea84

    def _predict(self) -> Tuple[np.ndarray, np.ndarray, List, np.ndarray]:
        """
        Predict the performances of the hyperparameter configurations
        as well as the standard deviations based on the ensemble.

        Returns:
            mean_predictions, std_predictions, hp_indices, real_budgets:
            Tuple[np.ndarray, np.ndarray, np.ndarray, np.ndarray]
                The mean predictions and the standard deviations over
                all model predictions for the given hyperparameter
                configurations with their associated indices and budgets.

        """
        configurations, hp_indices, budgets, real_budgets, hp_curves = self.generate_candidate_configurations()
        # scale budgets to [0, 1]
        budgets = np.array(budgets, dtype=np.single)
        hp_curves = self.prepare_training_curves(real_budgets, hp_curves)
        budgets = budgets / self.max_benchmark_epochs
        real_budgets = np.array(real_budgets, dtype=np.single)
        configurations = np.array(configurations, dtype=np.single)

        configurations = torch.tensor(configurations)
        configurations = configurations.to(device=self.dev)
        budgets = torch.tensor(budgets)
        budgets = budgets.to(device=self.dev)
        hp_curves = torch.tensor(hp_curves)
        hp_curves = hp_curves.to(device=self.dev)
        network_real_budgets = torch.tensor(real_budgets / self.max_benchmark_epochs)
        network_real_budgets.to(device=self.dev)

        self.model.eval()
        predictions = self.model((configurations, budgets, network_real_budgets, hp_curves))

        mean_predictions = predictions[0]
        std_predictions = predictions[1]

        return mean_predictions, std_predictions, hp_indices, real_budgets

    def suggest(self) -> Tuple[int, int]:
        """Suggest a hyperparameter configuration and a budget
        to evaluate.

        Returns:
            suggested_hp_index, budget: Tuple[int, int]
                The index of the hyperparamter configuration to be evaluated
                and the budget for what it is going to be evaluated for.
        """
        suggest_time_start = time.time()

        if self.initial_random_index < len(self.rand_init_conf_indices):
            self.logger.info(
                'Not enough configurations to build a model. \n'
                'Returning randomly sampled configuration'
            )
            suggested_hp_index = self.rand_init_conf_indices[self.initial_random_index]
            budget = self.rand_init_budgets[self.initial_random_index]
            self.initial_random_index += 1
        else:
            mean_predictions, std_predictions, hp_indices, real_budgets = self._predict()
            best_prediction_index = self.find_suggested_config(
                mean_predictions,
                std_predictions,
            )
            # actually do the mapping between the configuration indices and the best prediction index
            suggested_hp_index = hp_indices[best_prediction_index]

            if suggested_hp_index in self.examples:
                evaluated_budgets = self.examples[suggested_hp_index]
                max_budget = max(evaluated_budgets)
                budget = max_budget + self.fantasize_step
                if budget > self.max_benchmark_epochs:
                    budget = self.max_benchmark_epochs
            else:
                budget = self.fantasize_step

        suggest_time_end = time.time()
        self.suggest_time_duration = suggest_time_end - suggest_time_start

        return suggested_hp_index, budget

    def observe(
        self,
        hp_index: int,
        b: int,
        hp_curve: List[float],
    ):
        """Receive information regarding the performance of a hyperparameter
        configuration that was suggested.

        Args:
            hp_index: int
                The index of the evaluated hyperparameter configuration.
            b: int
                The budget for which the hyperparameter configuration was evaluated.
            hp_curve: List
                The performance of the hyperparameter configuration.
        """
        for index, curve_element in enumerate(hp_curve):
            if np.isnan(curve_element):
                self.diverged_configs.add(hp_index)
                # only use the non-nan part of the curve and the corresponding
                # budget to still have the information in the network
                hp_curve = hp_curve[0:index + 1]
                b = index
                break

        if not self.minimization:
            hp_curve = np.subtract([self.max_value] * len(hp_curve), hp_curve)
            hp_curve = hp_curve.tolist()

        best_curve_value = min(hp_curve)

        self.examples[hp_index] = np.arange(1, b + 1)
        self.performances[hp_index] = hp_curve

        if self.best_value_observed > best_curve_value:
            self.best_value_observed = best_curve_value
            self.no_improvement_patience = 0
            self.logger.info(f'New Incumbent value found '
                             f'{1 - best_curve_value if not self.minimization else best_curve_value}')
        else:
            self.no_improvement_patience += 1
            if self.no_improvement_patience == self.no_improvement_threshold:
                self.train = True
                self.no_improvement_patience = 0
                self.logger.info(
                    'No improvement in the incumbent value threshold reached, '
                    'restarting training from scratch'
                )

        initial_empty_value = self.get_mean_initial_value() if self.fill_value == 'last' else 0
        if self.initial_random_index >= len(self.rand_init_conf_indices):
            performance = self.performances[hp_index]
            self.last_point = (
                hp_index, b, performance[b - 1], performance[0:b - 1] if b > 1 else [initial_empty_value])

            if self.train:
                # delete the previously stored models
                self.models = []
                if self.pretrain:
                    # TODO Load the pregiven weights.
                    pass

                self._train_surrogate(pretrain=self.pretrain)

                if self.iterations_counter <= self.initial_full_training_trials:
                    self.train = True
                else:
                    self.train = False
            else:
                self.refine_counter += 1
                self._train_surrogate(should_refine=True, should_weight_last_sample=True)

    def prepare_examples(self, hp_indices: List) -> List:
        """
        Prepare the examples to be given to the surrogate model.

        Args:
            hp_indices: List
                The list of hp indices that are already evaluated.

        Returns:
            examples: List
                A list of the hyperparameter configurations.
        """
        examples = []
        for hp_index in hp_indices:
            examples.append(self.hp_candidates[hp_index])

        return examples

    def generate_candidate_configurations(self) -> Tuple[List, List, List, List, List]:
        """Generate candidate configurations that will be
        fantasized upon.

        Returns:
            (configurations, hp_indices, hp_budgets, real_budgets, hp_curves): Tuple
                A tuple of configurations, their indices in the hp list,
                the budgets that they should be fantasized upon, the maximal
                budgets they have been evaluated and their corresponding performance
                curves.
        """
        hp_indices = []
        hp_budgets = []
        hp_curves = []
        real_budgets = []
        initial_empty_value = self.get_mean_initial_value() if self.fill_value == 'last' else 0

        for hp_index in range(0, self.hp_candidates.shape[0]):

            if hp_index in self.examples:
                budgets = self.examples[hp_index]
                # Take the max budget evaluated for a certain hpc
                max_budget = budgets[-1]
                if max_budget == self.max_benchmark_epochs:
                    continue
                real_budgets.append(max_budget)
                learning_curve = self.performances[hp_index]

                hp_curve = learning_curve[0:max_budget - 1] if max_budget > 1 else [initial_empty_value]
            else:
                real_budgets.append(1)
                hp_curve = [initial_empty_value]

            hp_indices.append(hp_index)
            hp_budgets.append(self.max_benchmark_epochs)
            hp_curves.append(hp_curve)

        configurations = self.prepare_examples(hp_indices)

        return configurations, hp_indices, hp_budgets, real_budgets, hp_curves

    def history_configurations(self) -> Tuple[List, List, List, List]:
        """
        Generate the configurations, labels, budgets and curves
        based on the history of evaluated configurations.

        Returns:
            (train_examples, train_labels, train_budgets, train_curves): Tuple
                A tuple of examples, labels and budgets for the
                configurations evaluated so far.
        """
        train_examples = []
        train_labels = []
        train_budgets = []
        train_curves = []
        initial_empty_value = self.get_mean_initial_value() if self.fill_value == 'last' else 0

        for hp_index in self.examples:
            budgets = self.examples[hp_index]
            performances = self.performances[hp_index]
            example = self.hp_candidates[hp_index]

            for budget in budgets:
                example_curve = performances[0:budget - 1]
                train_examples.append(example)
                train_budgets.append(budget)
                train_labels.append(performances[budget - 1])
                train_curves.append(example_curve if len(example_curve) > 0 else [initial_empty_value])

        return train_examples, train_labels, train_budgets, train_curves

    @staticmethod
    def acq(
        best_values: np.ndarray,
        mean_predictions: np.ndarray,
        std_predictions: np.ndarray,
        explore_factor: float = 0.25,
        acq_choice: str = 'ei',
    ) -> np.ndarray:
        """
        Calculate the acquisition function based on the network predictions.

        Args:
        -----
        best_values: np.ndarray
            An array with the best value for every configuration.
            Depending on the implementation it can be different for every
            configuration.
        mean_predictions: np.ndarray
            The mean values of the model predictions.
        std_predictions: np.ndarray
            The standard deviation values of the model predictions.
        explore_factor: float
            The explore factor, when ucb is used as an acquisition
            function.
        acq_choice: str
            The choice for the acquisition function to use.

        Returns
        -------
        acq_values: np.ndarray
            The values of the acquisition function for every configuration.
        """
        if acq_choice == 'ei':
            z = (np.subtract(best_values, mean_predictions))
            difference = deepcopy(z)
            not_zero_std_indicator = [False if example_std == 0.0 else True for example_std in std_predictions]
            zero_std_indicator = np.invert(not_zero_std_indicator)
            z = np.divide(z, std_predictions, where=not_zero_std_indicator)
            np.place(z, zero_std_indicator, 0)
            acq_values = np.add(np.multiply(difference, norm.cdf(z)), np.multiply(std_predictions, norm.pdf(z)))
        elif acq_choice == 'ucb':
            # we are working with error rates so we multiply the mean with -1
            acq_values = np.add(-1 * mean_predictions, explore_factor * std_predictions)
        elif acq_choice == 'thompson':
            acq_values = np.random.normal(mean_predictions, std_predictions)
        else:
            acq_values = mean_predictions

        return acq_values

    def find_suggested_config(
        self,
        mean_predictions: np.ndarray,
        mean_stds: np.ndarray,
    ) -> int:
        """Return the hyperparameter with the highest acq function value.

        Given the mean predictions and mean standard deviations from the DPL
        ensemble for every hyperparameter configuraiton, return the hyperparameter
        configuration that has the highest acquisition function value.

        Args:
            mean_predictions: np.ndarray
                The mean predictions of the ensemble for every hyperparameter
                configuration.
            mean_stds: np.ndarray
                The standard deviation predictions of the ensemble for every
                hyperparameter configuration.

        Returns:
            max_value_index: int
                the index of the maximal value.

        """
        best_values = np.array([self.best_value_observed] * mean_predictions.shape[0])
        acq_func_values = self.acq(
            best_values,
            mean_predictions,
            mean_stds,
            acq_choice='ei',
        )

        max_value_index = np.argmax(acq_func_values)

        return max_value_index

    def calculate_fidelity_ymax(self, fidelity: int) -> float:
        """Calculate the incumbent for a certain fidelity level.

        Args:
            fidelity: int
                The given budget fidelity.

        Returns:
            best_value: float
                The incumbent value for a certain fidelity level.
        """
        config_values = []
        for example_index in self.examples.keys():
            try:
                performance = self.performances[example_index][fidelity - 1]
            except IndexError:
                performance = self.performances[example_index][-1]
            config_values.append(performance)

        # lowest error corresponds to best value
        best_value = min(config_values)

        return best_value

    def patch_curves_to_same_length(self, curves: List):
        """
        Patch the given curves to the same length.

        Finds the maximum curve length and patches all
        other curves that are shorter with zeroes.

        Args:
            curves: List
                The hyperparameter curves.
        """
        for curve in curves:
            difference = self.max_benchmark_epochs - len(curve) - 1
            if difference > 0:
                fill_value = [curve[-1]] if self.fill_value == 'last' else [0]
                curve.extend(fill_value * difference)

    def prepare_missing_values_channel(self, budgets: List) -> List:
        """Prepare an additional channel for learning curves.

        The additional channel will represent an existing learning
        curve value with a 1 and a missing learning curve value with
        a 0.

        Args:
            budgets: List
                A list of budgets for every training point.

        Returns:
            missing_value_curves: List
                A list of curves representing existing or missing
                values for the training curves of the training points.
        """
        missing_value_curves = []

        for i in range(len(budgets)):
            budget = budgets[i]
            budget = budget - 1
            budget = int(budget)

            if budget > 0:
                example_curve = [1] * budget
            else:
                example_curve = []

            difference_in_curve = self.max_benchmark_epochs - len(example_curve) - 1
            if difference_in_curve > 0:
                example_curve.extend([0] * difference_in_curve)
            missing_value_curves.append(example_curve)

        return missing_value_curves

    def get_mean_initial_value(self):
        """Returns the mean initial value
        for all hyperparameter configurations in the history so far.

        Returns:
            mean_initial_value: float
                Mean initial value for all hyperparameter configurations
                observed.
        """
        first_values = []
        for performance_curve in self.performances.values():
            first_values.append(performance_curve[0])

        mean_initial_value = np.mean(first_values)

        return mean_initial_value

    def prepare_training_curves(
        self,
        train_budgets: List[int],
        train_curves: List[float]
    ) -> np.ndarray:
        """Prepare the configuration performance curves for training.

        For every configuration training curve, add an extra dimension
        regarding the missing values, as well as extend the curve to have
        a fixed uniform length for all.

        Args:
            train_budgets: List
                A list of the budgets for all training points.
            train_curves: List
                A list of curves that pertain to every training point.

        Returns:
            train_curves: np.ndarray
                The transformed training curves.
        """
        missing_value_matrix = self.prepare_missing_values_channel(train_budgets)
        self.patch_curves_to_same_length(train_curves)
        train_curves = np.array(train_curves, dtype=np.single)
        missing_value_matrix = np.array(missing_value_matrix, dtype=np.single)

        # add depth dimension to the train_curves array and missing_value_matrix
        train_curves = np.expand_dims(train_curves, 1)
        missing_value_matrix = np.expand_dims(missing_value_matrix, 1)
        train_curves = np.concatenate((train_curves, missing_value_matrix), axis=1)

        return train_curves<|MERGE_RESOLUTION|>--- conflicted
+++ resolved
@@ -113,17 +113,7 @@
         self.minimization = minimization
         self.seed = seed
 
-<<<<<<< HEAD
         self.logger = logger
-=======
-        self.logger = logging.getLogger('power_law')
-        logging.basicConfig(
-            filename=f'power_law_surrogate_{dataset_name}_{seed}.log',
-            level=logging.INFO,
-            force=True,
-            filemode='w',
-        )
->>>>>>> 82b5ea84
 
         # with what percentage configurations will be taken randomly instead of being sampled from the model
         self.fraction_random_configs = 0.1
@@ -249,7 +239,6 @@
             should_refine = True,
             should_weight_last_sample = False
 
-<<<<<<< HEAD
         last_sample = None
         if should_weight_last_sample:
             newp_index, newp_budget, newp_performance, newp_curve = self.last_point
@@ -258,34 +247,6 @@
             newp_budget = np.array([newp_budget], dtype=np.single) / self.max_benchmark_epochs
             newp_performance = np.array([newp_performance], dtype=np.single)
             modified_curve = deepcopy(newp_curve)
-=======
-        Returns:
-            model: torch.nn.Module
-                A trained model.
-        """
-        if model_index == 0:
-            self.iterations_counter += 1
-            self.logger.info(f'Iteration number: {self.iterations_counter}')
-
-        surrogate_config = self.surrogate_configs[model_index]
-        seed = self.seeds[model_index]
-
-        def seed_worker(worker_id):
-            worker_seed = torch.initial_seed() % 2 ** 32
-            np.random.seed(worker_seed)
-            random.seed(worker_seed)
-
-        g = torch.Generator()
-        g.manual_seed(int(seed))
-
-        train_dataloader = DataLoader(
-            train_dataset,
-            batch_size=batch_size,
-            worker_init_fn=seed_worker,
-            generator=g,
-            shuffle=True,
-        )
->>>>>>> 82b5ea84
 
             difference = self.max_benchmark_epochs - len(modified_curve) - 1
             if difference > 0:
@@ -294,7 +255,6 @@
             modified_curve = np.array([modified_curve], dtype=np.single)
             newp_missing_values = np.array(newp_missing_values, dtype=np.single)
 
-<<<<<<< HEAD
             # add depth dimension to the train_curves array and missing_value_matrix
             modified_curve = np.expand_dims(modified_curve, 1)
             newp_missing_values = np.expand_dims(newp_missing_values, 1)
@@ -340,91 +300,6 @@
             self.model.train_loop(nr_epochs=nr_epochs)
 
         return self.model
-=======
-        train_dataloader = WrappedDataLoader(train_dataloader, self.dev)
-        optimizer = torch.optim.Adam(model.parameters(), lr=self.learning_rate)
-        patience_rounds = 0
-        best_loss = np.inf
-        best_state = deepcopy(model.state_dict())
-
-        torch.manual_seed(seed)
-        np.random.seed(seed)
-        random.seed(seed)
-
-        for epoch in range(0, nr_epochs):
-            running_loss = 0
-            model.train()
-
-            for batch_examples, batch_labels, batch_budgets, batch_curves in train_dataloader:
-                # in case we are refining, we add the new example to every
-                # batch to give it more importance.
-                if refine and weight_new_example:
-                    newp_index, newp_budget, newp_performance, newp_curve = self.last_point
-                    new_example = np.array([self.hp_candidates[newp_index]], dtype=np.single)
-                    newp_missing_values = self.prepare_missing_values_channel([newp_budget])
-                    newp_budget = np.array([newp_budget], dtype=np.single) / self.max_benchmark_epochs
-                    newp_performance = np.array([newp_performance], dtype=np.single)
-                    modified_curve = deepcopy(newp_curve)
-
-                    difference = self.max_benchmark_epochs - len(modified_curve) - 1
-                    if difference > 0:
-                        modified_curve.extend([modified_curve[-1] if self.fill_value == 'last' else 0] * difference)
-
-                    modified_curve = np.array([modified_curve], dtype=np.single)
-                    newp_missing_values = np.array(newp_missing_values, dtype=np.single)
-
-                    # add depth dimension to the train_curves array and missing_value_matrix
-                    modified_curve = np.expand_dims(modified_curve, 1)
-                    newp_missing_values = np.expand_dims(newp_missing_values, 1)
-                    modified_curve = np.concatenate((modified_curve, newp_missing_values), axis=1)
-
-                    new_example = torch.tensor(new_example, device=self.dev)
-                    newp_budget = torch.tensor(newp_budget, device=self.dev)
-                    newp_performance = torch.tensor(newp_performance, device=self.dev)
-                    modified_curve = torch.tensor(modified_curve, device=self.dev)
-
-                    batch_examples = torch.cat((batch_examples, new_example))
-                    batch_budgets = torch.cat((batch_budgets, newp_budget))
-                    batch_labels = torch.cat((batch_labels, newp_performance))
-                    batch_curves = torch.cat((batch_curves, modified_curve))
-
-                nr_examples_batch = batch_examples.shape[0]
-                # if only one example in the batch, skip the batch.
-                # Otherwise, the code will fail because of batchnormalization.
-                if nr_examples_batch == 1:
-                    continue
-
-                # zero the parameter gradients
-                optimizer.zero_grad(set_to_none=True)
-
-                outputs = model(batch_examples, batch_budgets, batch_budgets, batch_curves)
-                loss = self.criterion(outputs, batch_labels)
-                loss.backward()
-                optimizer.step()
-                # print statistics
-                running_loss += loss.item()
-
-            running_loss = running_loss / len(train_dataloader)
-            self.logger.info(f'Epoch {epoch + 1}, Loss:{running_loss}')
-
-            if activate_early_stopping:
-                if running_loss < best_loss:
-                    best_state = deepcopy(model.state_dict())
-                    best_loss = running_loss
-                    patience_rounds = 0
-                elif running_loss > best_loss:
-                    patience_rounds += 1
-                    if patience_rounds == early_stopping_it:
-                        model.load_state_dict(best_state)
-                        self.logger.info(f'Stopping training since validation loss is not improving')
-                        break
-
-        if activate_early_stopping:
-            model.load_state_dict(best_state)
-        check_seed_torch = torch.random.get_rng_state().sum()
-        self.logger.info(f"end rng_state {check_seed_torch}")
-        return model
->>>>>>> 82b5ea84
 
     def _predict(self) -> Tuple[np.ndarray, np.ndarray, List, np.ndarray]:
         """
